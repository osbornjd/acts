--- conflicted
+++ resolved
@@ -35,35 +35,8 @@
   ActsRecCKFTracks
   RUNTIME DESTINATION ${CMAKE_INSTALL_BINDIR})
 
-install(
-<<<<<<< HEAD
-  TARGETS ActsRecTruthTracks
-  RUNTIME DESTINATION ${CMAKE_INSTALL_BINDIR})
-
-
-add_executable(
-    ActsRecCKFTracks
-    RecCKFTracks.cpp)
-target_link_libraries(
-    ActsRecCKFTracks
-    PRIVATE
-    ActsExamplesFramework
-    ActsExamplesCommon
-    ActsExamplesDigitization
-    ActsExamplesTrackFinding
-    ActsExamplesDetectorGeneric
-    ActsExamplesMagneticField
-    ActsExamplesIoCsv
-    ActsExamplesIoPerformance)
 
 install(
-  TARGETS
-  ActsRecCKFTracks
-  RUNTIME DESTINATION ${CMAKE_INSTALL_BINDIR})
-
-install(
-=======
->>>>>>> cb5c70fd
    TARGETS 
      ActsRecTruthTracks
    RUNTIME DESTINATION ${CMAKE_INSTALL_BINDIR})
