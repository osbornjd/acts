// This file is part of the Acts project.
//
// Copyright (C) 2018 CERN for the benefit of the Acts project
//
// This Source Code Form is subject to the terms of the Mozilla Public
// License, v. 2.0. If a copy of the MPL was not distributed with this
// file, You can obtain one at http://mozilla.org/MPL/2.0/.

#pragma once

#include "ACTFW/Utilities/Options.hpp"
#include "Acts/Plugins/TGeo/TGeoLayerBuilder.hpp"
#include "Acts/Utilities/Units.hpp"

#include <cstdlib>
#include <iostream>
#include <sstream>
#include <utility>

#include <boost/program_options.hpp>

namespace po = boost::program_options;

namespace au = Acts::units;

namespace FW {

namespace Options {

/// The root detecotr options, the are prefixes with geo-tgeo
///
/// @tparam options_t Type of the options object (bound to boost API)
///
/// @param opt The provided object, where root specific options are attached
template <typename options_t>
void addTGeoGeometryOptions(options_t& opt) {
  opt.add_options()("geo-tgeo-filename",
                    po::value<std::string>()->default_value(""),
                    "Root file name.")(
      "geo-tgeo-worldvolume", po::value<std::string>()->default_value(""),
      "Root world volume to start search from.")(
      "geo-tgeo-unit-scalor", po::value<double>()->default_value(10.),
      "Unit scalor from ROOT to Acts.")(
      "geo-tgeo-bp-parameters",

      po::value<read_range>()->multitoken()->default_value({}),


      "Potential beam pipe parameters {r, z, t} in [mm].")(
      "geo-tgeo-nlayers", po::value<read_series>()->default_value({}),
      "Number of layers on the negative side.")(
      "geo-tgeo-clayers", po::value<read_series>()->default_value({}),
      "Number of layers in the barrel.")(
      "geo-tgeo-players", po::value<read_series>()->default_value({}),
      "Number of layers on the positive side.")(
      "geo-tgeo-ringlayout", po::value<read_series>()->default_value({}),
      "Indicator if ring layout is present.")(
      "geo-tgeo-ringtolerance", po::value<read_range>()->default_value({}),
      "Tolerance for ring layout detection in [mm].")(
      "geo-tgeo-nvolume-name", po::value<read_strings>()->default_value({}),
      "Name identifier of the volume for searching negative layers.")(
      "geo-tgeo-cvolume-name", po::value<read_strings>()->default_value({}),
      "Name identifier of the volume for searching central layers.")(
      "geo-tgeo-pvolume-name", po::value<read_strings>()->default_value({}),
      "Name identifier of the volume for searching positive layers.")(
      "geo-tgeo-nmodule-name", po::value<read_strings>()->default_value({}),
      "Name identifier for negative sensitive objects, odered along the "
      "series.")("geo-tgeo-cmodule-name",
                 po::value<read_strings>()->default_value({}),
                 "Name identifier for central sensitive objects, odered "
                 "along the series.")(
      "geo-tgeo-pmodule-name", po::value<read_strings>()->default_value({}),
      "Name identifier for positive sensitive objects, odered along the "
      "series.")("geo-tgeo-nlayer-r-range",
                 po::value<std::vector<Interval>>()->default_value({}),
                 "Radial range(s) for negative layers "
                 "to restrict the module parsing (optional).")(
      "geo-tgeo-clayer-r-range",
      po::value<std::vector<Interval>>()->default_value({}),
      "Radial range(s) for central layers "
      "to restrict the module parsing (optional).")(
      "geo-tgeo-player-r-range",
      po::value<std::vector<Interval>>()->default_value({}),
      "Radial range(s) for positive layers "
      "to restrict the module parsing (optional).")(
      "geo-tgeo-nlayer-z-range",
      po::value<std::vector<Interval>>()->default_value({}),
      "Longitudinal range(s) for negative layers "
      "to restrict the module parsing (optional).")(
      "geo-tgeo-clayer-z-range",
      po::value<std::vector<Interval>>()->default_value({}),
      "Longitudinal range(s) for central layers "
      "to restrict the module parsing (optional).")(
      "geo-tgeo-player-z-range",
      po::value<std::vector<Interval>>()->default_value({}),
      "Longitudinal range(s) for positive layers "
      "to restrict the module parsing (optional).")(
      "geo-tgeo-nlayer-r-split", po::value<read_range>()->default_value({}),
      "R-tolerances (if > 0.) that triggers splitting "
      " of collected surfaces into different negative layers.")(
      "geo-tgeo-nlayer-z-split", po::value<read_range>()->default_value({}),
      "Z-tolerances (if > 0.) that triggers splitting "
      " of collected surfaces into different negative layers.")(
      "geo-tgeo-clayer-r-split", po::value<read_range>()->default_value({}),
      "R-tolerances (if > 0.) that triggers splitting "
      " of collected surfaces into different central layers.")(
      "geo-tgeo-clayer-z-split", po::value<read_range>()->default_value({}),
      "Z-tolerances (if > 0.) that triggers splitting "
      " of collected surfaces into different central layers.")(
      "geo-tgeo-player-r-split", po::value<read_range>()->default_value({}),
      "R-tolerances (if > 0.) that triggers splitting "
      " of collected surfaces into different positive layers.")(
      "geo-tgeo-sfbin-z-tolerance",
      po::value<std::vector<Interval>>()->default_value({}),
      "Tolerance interval in z [mm] for automated surface binning.")(
      "geo-tgeo-sfbin-r-tolerance",
      po::value<std::vector<Interval>>()->default_value({}),
      "Tolerance interval in r [mm] for automated surface binninng.")(
      "geo-tgeo-sfbin-phi-tolerance",
      po::value<std::vector<Interval>>()->default_value({}),
      "Tolerance interval in phi [rad] for automated surface binning.")(
      "geo-tgeo-nmodule-axes", po::value<read_strings>()->default_value({}),
      "Axes definition for negative sensitive objects, odered "
      "along the series.")(
      "geo-tgeo-player-z-split", po::value<read_range>()->default_value({}),
      "Z-tolerances (if > 0.) that triggers splitting "
      " of collected surfaces into different positive layers.")(
<<<<<<< HEAD

      "geo-tgeo-cmoduleaxes",
      po::value<read_strings>()->multitoken()->default_value({}),
=======
      "geo-tgeo-cmodule-axes", po::value<read_strings>()->default_value({}),
>>>>>>> f7b01157
      "Axes definition for central sensitive objects, odered along the "
      "series.")("geo-tgeo-pmodule-axes",
                 po::value<read_strings>()->default_value({}),
                 "Axes definition for positive sensitive objects, odered "
                 "along the series.");
}

/// @brief Read the specific options for the ROOT detector
///
/// @tparam variable_map_t Type of the variable matp to read out
///
/// @param vm The variable map containing the options
/// @param layerCreator The provide layer creator
///
/// @return a configuration object for a TGeoLayerBuilder
template <typename variable_map_t>
std::vector<Acts::TGeoLayerBuilder::Config> readTGeoLayerBuilderConfigs(
    const variable_map_t& vm) {
  std::vector<Acts::TGeoLayerBuilder::Config> detLayerConfigs;

  // General: subdetector naming
  read_strings subDetectors =
      vm["geo-detector-volume"].template as<read_strings>();
  double unitScalor = vm["geo-tgeo-unit-scalor"].template as<double>();

  // The number of layers, can be set 1 with splitting detection
  read_series nLayers = vm["geo-tgeo-nlayers"].template as<read_series>();
  read_series cLayers = vm["geo-tgeo-clayers"].template as<read_series>();
  read_series pLayers = vm["geo-tgeo-players"].template as<read_series>();

  std::array<read_series, 3> layers = {nLayers, cLayers, pLayers};

  std::array<size_t, 3> seriesSize = {nLayers.size(), cLayers.size(),
                                      pLayers.size()};

  read_series ringLayout = vm["geo-tgeo-ringlayout"].template as<read_series>();

  read_range ringTolerance =
      vm["geo-tgeo-ringtolerance"].template as<read_range>();



  // The layer names to parse for in the TGeo
<<<<<<< HEAD
  read_strings nlayernames =
      vm["geo-tgeo-nlayernames"].template as<read_strings>();
  read_strings clayernames =
      vm["geo-tgeo-clayernames"].template as<read_strings>();
  read_strings playernames =
      vm["geo-tgeo-playernames"].template as<read_strings>();

  std::array<read_strings, 3> layernames = {nlayernames, clayernames,
                                            playernames};


  read_strings nsensitivenames =
      vm["geo-tgeo-nmodulenames"].template as<read_strings>();
  read_strings csensitivenames =
      vm["geo-tgeo-cmodulenames"].template as<read_strings>();
  read_strings psensitivenames =
      vm["geo-tgeo-pmodulenames"].template as<read_strings>();

  // The sensitive names to parse for in the TGeo

  std::array<read_strings, 3> sensitivenames = {
      nsensitivenames, csensitivenames, psensitivenames};


  read_strings nsensitiveaxes =
      vm["geo-tgeo-nmoduleaxes"].template as<read_strings>();
  read_strings csensitiveaxes =
      vm["geo-tgeo-cmoduleaxes"].template as<read_strings>();
  read_strings psensitiveaxes =
      vm["geo-tgeo-pmoduleaxes"].template as<read_strings>();
=======
  read_strings nVolumeName =
      vm["geo-tgeo-nvolume-name"].template as<read_strings>();
  read_strings cVolumeName =
      vm["geo-tgeo-cvolume-name"].template as<read_strings>();
  read_strings pVolumeName =
      vm["geo-tgeo-pvolume-name"].template as<read_strings>();

  std::array<read_strings, 3> volumeName = {nVolumeName, cVolumeName,
                                            pVolumeName};

  read_strings nSensitiveNames =
      vm["geo-tgeo-nmodule-name"].template as<read_strings>();
  read_strings cSensitiveNames =
      vm["geo-tgeo-cmodule-name"].template as<read_strings>();
  read_strings pSensitiveNames =
      vm["geo-tgeo-pmodule-name"].template as<read_strings>();

  // The sensitive names to parse for in the TGeo
  std::array<read_strings, 3> sensitiveNames = {
      nSensitiveNames, cSensitiveNames, pSensitiveNames};

  read_strings nSensitiveAxes =
      vm["geo-tgeo-nmodule-axes"].template as<read_strings>();
  read_strings cSensitiveAxes =
      vm["geo-tgeo-cmodule-axes"].template as<read_strings>();
  read_strings pSensitiveAxes =
      vm["geo-tgeo-pmodule-axes"].template as<read_strings>();
>>>>>>> f7b01157

  std::array<read_strings, 3> sensitiveAxes = {nSensitiveAxes, cSensitiveAxes,
                                               pSensitiveAxes};

  // The parse radii in r
  std::vector<Interval> nRrange =
      vm["geo-tgeo-nlayer-r-range"].template as<std::vector<Interval>>();
  std::vector<Interval> cRrange =
      vm["geo-tgeo-clayer-r-range"].template as<std::vector<Interval>>();
  std::vector<Interval> pRrange =
      vm["geo-tgeo-player-r-range"].template as<std::vector<Interval>>();
  std::array<std::vector<Interval>, 3> rRange = {nRrange, cRrange, pRrange};

  // The parse ranges in z
  std::vector<Interval> nZrange =
      vm["geo-tgeo-nlayer-z-range"].template as<std::vector<Interval>>();
  std::vector<Interval> cZrange =
      vm["geo-tgeo-clayer-z-range"].template as<std::vector<Interval>>();
  std::vector<Interval> pZrange =
      vm["geo-tgeo-player-z-range"].template as<std::vector<Interval>>();
  std::array<std::vector<Interval>, 3> zRange = {nZrange, cZrange, pZrange};

  // The split tolerances in r and z
  read_range nLayerSplitR =
      vm["geo-tgeo-nlayer-r-split"].template as<read_range>();
  read_range nLayerSplitZ =
      vm["geo-tgeo-nlayer-z-split"].template as<read_range>();
  read_range cLayerSplitR =
      vm["geo-tgeo-clayer-r-split"].template as<read_range>();
  read_range cLayerSplitZ =
      vm["geo-tgeo-clayer-z-split"].template as<read_range>();
  read_range pLayerSplitR =
      vm["geo-tgeo-player-r-split"].template as<read_range>();
  read_range pLayerSplitZ =
      vm["geo-tgeo-player-z-split"].template as<read_range>();

  std::array<read_range, 3> splitTolR = {nLayerSplitR, cLayerSplitR,
                                         pLayerSplitR};

  std::array<read_range, 3> splitTolZ = {nLayerSplitZ, cLayerSplitZ,
                                         pLayerSplitZ};

  // Automated binning configuration
  std::vector<Interval> binToleranceR =
      vm["geo-tgeo-sfbin-r-tolerance"].template as<std::vector<Interval>>();
  std::vector<Interval> binToleranceZ =
      vm["geo-tgeo-sfbin-z-tolerance"].template as<std::vector<Interval>>();
  std::vector<Interval> binTolerancePhi =
      vm["geo-tgeo-sfbin-phi-tolerance"].template as<std::vector<Interval>>();

  // The maximum series and total counter for access of nonsplit layers
  size_t max_series = *std::max_element(seriesSize.begin(), seriesSize.end());
  std::array<size_t, 3> ti = {0, 0, 0};

  // If a beam pipe is present, shift the sub detector names by one
  // Create a beam pipe if configured to do so
  int idetaddon = 0;
  auto beamPipeParameters =
      vm["geo-tgeo-bp-parameters"].template as<read_range>();
  if (beamPipeParameters.size() > 2) {
    ++idetaddon;
  }

  // Split the sensor names if there are mulitple ones
  auto splitAtOr =
      [](const std::string& sensorNames) -> std::vector<std::string> {
    std::vector<std::string> sensors;
    std::istringstream feed(sensorNames);
    std::string split;
    while (getline(feed, split, '|')) {
      sensors.push_back(split);
    }
    return sensors;
  };

  // Prepare the TGeoLayerBuilder::Configs
  for (size_t idet = 0; idet < max_series; ++idet) {
    // Each detector needs a layer builder
    Acts::TGeoLayerBuilder::Config layerBuilderConfig;

    // Configuration of AutoBinning
    if (binTolerancePhi.size() == binToleranceZ.size() and
        binToleranceR.size() == binToleranceZ.size()) {
      layerBuilderConfig.autoSurfaceBinning = true;

      auto tolR = binToleranceR[idet];
      std::vector<std::pair<double, double>> binTolerances{(int)Acts::binValues,
                                                           {0., 0.}};
      binTolerances[Acts::binR] = {tolR.lower.value_or(0.),
                                   tolR.upper.value_or(0.)};

      auto tolZ = binToleranceZ[idet];
      binTolerances[Acts::binZ] = {tolZ.lower.value_or(0.),
                                   tolZ.upper.value_or(0.)};
      auto tolPhi = binTolerancePhi[idet];
      binTolerances[Acts::binPhi] = {tolPhi.lower.value_or(0.),
                                     tolPhi.upper.value_or(0.)};

      layerBuilderConfig.surfaceBinMatcher =
          Acts::SurfaceBinningMatcher(binTolerances);
    }

    // Loop over the | n | c | p | configuration
    for (unsigned int ncp = 0; ncp < 3; ++ncp) {
      // number of layers of this configuration
      unsigned int nl = layers[ncp].size() > idet ? layers[ncp][idet] : 0;
      for (unsigned int in = 0; in < nl; ++in, ++ti[ncp]) {
        // Create the layer config object and fill it
        Acts::TGeoLayerBuilder::LayerConfig lConfig;
        lConfig.volumeName = volumeName[ncp][ti[ncp]];
        lConfig.sensorNames = splitAtOr(sensitiveNames[ncp][ti[ncp]]);
        lConfig.localAxes = sensitiveAxes[ncp][ti[ncp]];
        // Fill the parsing restrictions in r
        auto rR = rRange[ncp];
        if (rRange.size() > ti[ncp]) {
          double rMin = rR[ti[ncp]].lower.value_or(0.);
          double rMax =
              rR[ti[ncp]].upper.value_or(std::numeric_limits<double>::max());
          lConfig.parseRanges.push_back({Acts::binR, {rMin, rMax}});
        }
        // Fill the layer splitting parameters in r
        if (splitTolR[ncp].size() > ti[ncp]) {
          double rsp = splitTolR[ncp][ti[ncp]];
          if (rsp > 0.) {
            lConfig.splitConfigs.push_back({Acts::binR, rsp});
          }
        }
        // Fill the parsing restrictions in z
        auto zR = zRange[ncp];
        if (zRange.size() > ti[ncp]) {
          double zMin =
              zR[ti[ncp]].lower.value_or(-std::numeric_limits<double>::max());
          double zMax =
              zR[ti[ncp]].upper.value_or(std::numeric_limits<double>::max());
          lConfig.parseRanges.push_back({Acts::binZ, {zMin, zMax}});
        }
        // Fill the layer splitting parameters in z
        if (splitTolZ[ncp].size() > ti[ncp]) {
          double zsp = splitTolZ[ncp][ti[ncp]];
          if (zsp > 0.) {
            lConfig.splitConfigs.push_back({Acts::binZ, zsp});
          }
        }
        layerBuilderConfig.layerConfigurations[ncp].push_back(lConfig);
      }
    }

    // Set the scale and the layer creator
    layerBuilderConfig.configurationName = subDetectors[idet + idetaddon];
    layerBuilderConfig.unit = unitScalor;

    // Now add it to the configs
    detLayerConfigs.push_back(layerBuilderConfig);
    }
    return detLayerConfigs;
}

}  // namespace Options
}  // namespace FW<|MERGE_RESOLUTION|>--- conflicted
+++ resolved
@@ -125,13 +125,8 @@
       "geo-tgeo-player-z-split", po::value<read_range>()->default_value({}),
       "Z-tolerances (if > 0.) that triggers splitting "
       " of collected surfaces into different positive layers.")(
-<<<<<<< HEAD
-
-      "geo-tgeo-cmoduleaxes",
-      po::value<read_strings>()->multitoken()->default_value({}),
-=======
       "geo-tgeo-cmodule-axes", po::value<read_strings>()->default_value({}),
->>>>>>> f7b01157
+
       "Axes definition for central sensitive objects, odered along the "
       "series.")("geo-tgeo-pmodule-axes",
                  po::value<read_strings>()->default_value({}),
@@ -175,38 +170,7 @@
 
 
   // The layer names to parse for in the TGeo
-<<<<<<< HEAD
-  read_strings nlayernames =
-      vm["geo-tgeo-nlayernames"].template as<read_strings>();
-  read_strings clayernames =
-      vm["geo-tgeo-clayernames"].template as<read_strings>();
-  read_strings playernames =
-      vm["geo-tgeo-playernames"].template as<read_strings>();
-
-  std::array<read_strings, 3> layernames = {nlayernames, clayernames,
-                                            playernames};
-
-
-  read_strings nsensitivenames =
-      vm["geo-tgeo-nmodulenames"].template as<read_strings>();
-  read_strings csensitivenames =
-      vm["geo-tgeo-cmodulenames"].template as<read_strings>();
-  read_strings psensitivenames =
-      vm["geo-tgeo-pmodulenames"].template as<read_strings>();
-
-  // The sensitive names to parse for in the TGeo
-
-  std::array<read_strings, 3> sensitivenames = {
-      nsensitivenames, csensitivenames, psensitivenames};
-
-
-  read_strings nsensitiveaxes =
-      vm["geo-tgeo-nmoduleaxes"].template as<read_strings>();
-  read_strings csensitiveaxes =
-      vm["geo-tgeo-cmoduleaxes"].template as<read_strings>();
-  read_strings psensitiveaxes =
-      vm["geo-tgeo-pmoduleaxes"].template as<read_strings>();
-=======
+
   read_strings nVolumeName =
       vm["geo-tgeo-nvolume-name"].template as<read_strings>();
   read_strings cVolumeName =
@@ -234,7 +198,6 @@
       vm["geo-tgeo-cmodule-axes"].template as<read_strings>();
   read_strings pSensitiveAxes =
       vm["geo-tgeo-pmodule-axes"].template as<read_strings>();
->>>>>>> f7b01157
 
   std::array<read_strings, 3> sensitiveAxes = {nSensitiveAxes, cSensitiveAxes,
                                                pSensitiveAxes};
