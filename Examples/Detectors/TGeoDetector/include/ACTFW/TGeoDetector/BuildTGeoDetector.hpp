// This file is part of the Acts project.
//
// Copyright (C) 2016-2020 CERN for the benefit of the Acts project
//
// This Source Code Form is subject to the terms of the Mozilla Public
// License, v. 2.0. If a copy of the MPL was not distributed with this
// file, You can obtain one at http://mozilla.org/MPL/2.0/.

#pragma once

#include "ACTFW/TGeoDetector/BuildTGeoDetector.hpp"
#include "ACTFW/TGeoDetector/TGeoDetectorOptions.hpp"
#include "Acts/Geometry/CylinderVolumeBuilder.hpp"
#include "Acts/Geometry/CylinderVolumeHelper.hpp"
#include "Acts/Geometry/GeometryContext.hpp"
#include "Acts/Geometry/LayerArrayCreator.hpp"
#include "Acts/Geometry/LayerCreator.hpp"
#include "Acts/Geometry/PassiveLayerBuilder.hpp"
#include "Acts/Geometry/SurfaceArrayCreator.hpp"
#include "Acts/Geometry/SurfaceBinningMatcher.hpp"
#include "Acts/Geometry/TrackingGeometry.hpp"
#include "Acts/Geometry/TrackingGeometryBuilder.hpp"
#include "Acts/Geometry/TrackingVolumeArrayCreator.hpp"
#include "Acts/Material/Material.hpp"
#include "Acts/Material/MaterialProperties.hpp"
#include "Acts/Plugins/TGeo/TGeoDetectorElement.hpp"
<<<<<<< HEAD
#include "Acts/Utilities/Units.hpp"
=======
#include "Acts/Utilities/BinningType.hpp"

#include <list>
#include <vector>

>>>>>>> f7b01157
#include "TGeoManager.h"

using namespace Acts::UnitLiterals;

namespace FW {
namespace TGeo {

/// @brief global method to build the generic tracking geometry
// from a TGeo object.
///
/// It does *currently* not translate the material, this has
/// to be done with a material mapping stage
///
/// @tparam variable_map_t is the variable map
///
/// @param vm is the variable map from the options
template <typename variable_maps_t>
std::shared_ptr<const Acts::TrackingGeometry> buildTGeoDetector(
    variable_maps_t& vm, const Acts::GeometryContext& context,
    std::vector<std::shared_ptr<const Acts::TGeoDetectorElement>>&
        detElementStore) {
  Acts::Logging::Level surfaceLogLevel =
      Acts::Logging::Level(vm["geo-surface-loglevel"].template as<size_t>());
  Acts::Logging::Level layerLogLevel =
      Acts::Logging::Level(vm["geo-layer-loglevel"].template as<size_t>());
  Acts::Logging::Level volumeLogLevel =
      Acts::Logging::Level(vm["geo-volume-loglevel"].template as<size_t>());

  // configure surface array creator
  Acts::SurfaceArrayCreator::Config sacConfig;
  auto surfaceArrayCreator = std::make_shared<const Acts::SurfaceArrayCreator>(
      sacConfig,
      Acts::getDefaultLogger("SurfaceArrayCreator", surfaceLogLevel));
  // configure the proto layer helper
  Acts::ProtoLayerHelper::Config plhConfig;
  auto protoLayerHelper = std::make_shared<const Acts::ProtoLayerHelper>(
      plhConfig, Acts::getDefaultLogger("ProtoLayerHelper", layerLogLevel));
  // configure the layer creator that uses the surface array creator
  Acts::LayerCreator::Config lcConfig;
  lcConfig.surfaceArrayCreator = surfaceArrayCreator;
  auto layerCreator = std::make_shared<const Acts::LayerCreator>(
      lcConfig, Acts::getDefaultLogger("LayerCreator", layerLogLevel));
  // configure the layer array creator
  Acts::LayerArrayCreator::Config lacConfig;
  auto layerArrayCreator = std::make_shared<const Acts::LayerArrayCreator>(
      lacConfig, Acts::getDefaultLogger("LayerArrayCreator", layerLogLevel));
  // tracking volume array creator
  Acts::TrackingVolumeArrayCreator::Config tvacConfig;
  auto tVolumeArrayCreator =
      std::make_shared<const Acts::TrackingVolumeArrayCreator>(
          tvacConfig,
          Acts::getDefaultLogger("TrackingVolumeArrayCreator", volumeLogLevel));
  // configure the cylinder volume helper
  Acts::CylinderVolumeHelper::Config cvhConfig;
  cvhConfig.layerArrayCreator = layerArrayCreator;
  cvhConfig.trackingVolumeArrayCreator = tVolumeArrayCreator;
  auto cylinderVolumeHelper =
      std::make_shared<const Acts::CylinderVolumeHelper>(
          cvhConfig,
          Acts::getDefaultLogger("CylinderVolumeHelper", volumeLogLevel));

  //-------------------------------------------------------------------------------------
  // list the volume builders
  std::list<std::shared_ptr<const Acts::ITrackingVolumeBuilder>> volumeBuilders;

  std::string rootFileName = vm["geo-tgeo-filename"].template as<std::string>();


  // Create a beam pipe if configured to do so
  auto beamPipeParameters =
      vm["geo-tgeo-bp-parameters"].template as<read_range>();
  if (beamPipeParameters.size() > 2) {
    /// configure the beam pipe layer builder
    Acts::PassiveLayerBuilder::Config bplConfig;
    bplConfig.layerIdentification = "BeamPipe";
    bplConfig.centralLayerRadii = std::vector<double>(1, beamPipeParameters[0]);
    bplConfig.centralLayerHalflengthZ =
        std::vector<double>(1, beamPipeParameters[1]);
    bplConfig.centralLayerThickness =
        std::vector<double>(1, beamPipeParameters[2]);
    auto beamPipeBuilder = std::make_shared<const Acts::PassiveLayerBuilder>(
        bplConfig,
        Acts::getDefaultLogger("BeamPipeLayerBuilder", layerLogLevel));
    // create the volume for the beam pipe
    Acts::CylinderVolumeBuilder::Config bpvConfig;
    bpvConfig.trackingVolumeHelper = cylinderVolumeHelper;
    bpvConfig.volumeName = "BeamPipe";
    bpvConfig.layerBuilder = beamPipeBuilder;
    bpvConfig.layerEnvelopeR = {1. * Acts::units::_mm, 1. * Acts::units::_mm};
    bpvConfig.buildToRadiusZero = true;
    auto beamPipeVolumeBuilder =
        std::make_shared<const Acts::CylinderVolumeBuilder>(


            bpvConfig,
            Acts::getDefaultLogger("BeamPipeVolumeBuilder", volumeLogLevel));
    // add to the list of builders
    volumeBuilders.push_back(beamPipeVolumeBuilder);

  }




  // import the file from
  TGeoManager::Import(rootFileName.c_str());

  auto layerBuilderConfigs =
      FW::Options::readTGeoLayerBuilderConfigs<variable_maps_t>(vm);

  // remember the layer builders to collect the detector elements
  std::vector<std::shared_ptr<const Acts::TGeoLayerBuilder>> tgLayerBuilders;

  for (auto& lbc : layerBuilderConfigs) {
    std::shared_ptr<const Acts::LayerCreator> layerCreatorLB = nullptr;

    if (lbc.autoSurfaceBinning) {
      // Configure surface array creator (optionally) per layer builder
      // (in order to configure them to work appropriately)
      Acts::SurfaceArrayCreator::Config sacConfigLB;
      sacConfigLB.surfaceMatcher = lbc.surfaceBinMatcher;
      auto surfaceArrayCreatorLB =
          std::make_shared<const Acts::SurfaceArrayCreator>(
              sacConfigLB, Acts::getDefaultLogger(
                               lbc.configurationName + "SurfaceArrayCreator",
                               surfaceLogLevel));
      // configure the layer creator that uses the surface array creator
      Acts::LayerCreator::Config lcConfigLB;
      lcConfigLB.surfaceArrayCreator = surfaceArrayCreatorLB;
      layerCreatorLB = std::make_shared<const Acts::LayerCreator>(
          lcConfigLB,
          Acts::getDefaultLogger(lbc.configurationName + "LayerCreator",
                                 layerLogLevel));
    }

    // Configure the proto layer helper
    Acts::ProtoLayerHelper::Config plhConfigLB;
    auto protoLayerHelperLB = std::make_shared<const Acts::ProtoLayerHelper>(
        plhConfigLB,
        Acts::getDefaultLogger(lbc.configurationName + "ProtoLayerHelper",
                               layerLogLevel));

    //-------------------------------------------------------------------------------------
    lbc.layerCreator =
        (layerCreatorLB != nullptr) ? layerCreatorLB : layerCreator;
    lbc.protoLayerHelper =
        (protoLayerHelperLB != nullptr) ? protoLayerHelperLB : protoLayerHelper;

    auto layerBuilder = std::make_shared<const Acts::TGeoLayerBuilder>(
        lbc, Acts::getDefaultLogger(lbc.configurationName + "LayerBuilder",
                                    layerLogLevel));
    // remember the layer builder
    tgLayerBuilders.push_back(layerBuilder);

    // build the pixel volume
    Acts::CylinderVolumeBuilder::Config volumeConfig;
    volumeConfig.trackingVolumeHelper = cylinderVolumeHelper;
    volumeConfig.volumeName = lbc.configurationName;
<<<<<<< HEAD


    volumeConfig.checkRingLayout = lbc.checkRingLayout;
    volumeConfig.ringTolerance = lbc.ringTolerance;
=======
>>>>>>> f7b01157
    volumeConfig.buildToRadiusZero = (volumeBuilders.size() == 0);


    volumeConfig.layerEnvelopeR = {1. * Acts::units::_mm,
                                   5. * Acts::units::_mm};
    auto ringLayoutConfiguration =
        [&](const std::vector<Acts::TGeoLayerBuilder::LayerConfig>& lConfigs)
        -> void {
      for (const auto& lcfg : lConfigs) {
        for (const auto& scfg : lcfg.splitConfigs) {
          if (scfg.first == Acts::binR and scfg.second > 0.) {
            volumeConfig.ringTolerance =
                std::max(volumeConfig.ringTolerance, scfg.second);
            volumeConfig.checkRingLayout = true;
          }
        }
      }
    };
    ringLayoutConfiguration(lbc.layerConfigurations[0]);
    ringLayoutConfiguration(lbc.layerConfigurations[2]);
    volumeConfig.layerBuilder = layerBuilder;
    volumeConfig.volumeSignature = 0;
    auto volumeBuilder = std::make_shared<const Acts::CylinderVolumeBuilder>(
        volumeConfig,
        Acts::getDefaultLogger(lbc.configurationName + "VolumeBuilder",
                               volumeLogLevel));
    // add to the list of builders
    volumeBuilders.push_back(volumeBuilder);
  }

  //-------------------------------------------------------------------------------------
  // create the tracking geometry
  Acts::TrackingGeometryBuilder::Config tgConfig;
  // Add the builders
  for (auto& vb : volumeBuilders) {
    tgConfig.trackingVolumeBuilders.push_back(
        [=](const auto& gcontext, const auto& inner, const auto&) {
          return vb->trackingVolume(gcontext, inner);
        });
  }
  // Add the helper
  tgConfig.trackingVolumeHelper = cylinderVolumeHelper;
  auto cylinderGeometryBuilder =
      std::make_shared<const Acts::TrackingGeometryBuilder>(
          tgConfig,
          Acts::getDefaultLogger("TrackerGeometryBuilder", volumeLogLevel));
  // get the geometry
  auto trackingGeometry = cylinderGeometryBuilder->trackingGeometry(context);
  // collect the detector element store
  for (auto& lBuilder : tgLayerBuilders) {
    auto detElements = lBuilder->detectorElements();
    detElementStore.insert(detElementStore.begin(), detElements.begin(),
                           detElements.end());
  }

  /// return the tracking geometry
  return trackingGeometry;
}

}  // namespace TGeo
}  // namespace FW<|MERGE_RESOLUTION|>--- conflicted
+++ resolved
@@ -24,15 +24,13 @@
 #include "Acts/Material/Material.hpp"
 #include "Acts/Material/MaterialProperties.hpp"
 #include "Acts/Plugins/TGeo/TGeoDetectorElement.hpp"
-<<<<<<< HEAD
 #include "Acts/Utilities/Units.hpp"
-=======
+
 #include "Acts/Utilities/BinningType.hpp"
 
 #include <list>
 #include <vector>
 
->>>>>>> f7b01157
 #include "TGeoManager.h"
 
 using namespace Acts::UnitLiterals;
@@ -191,13 +189,9 @@
     Acts::CylinderVolumeBuilder::Config volumeConfig;
     volumeConfig.trackingVolumeHelper = cylinderVolumeHelper;
     volumeConfig.volumeName = lbc.configurationName;
-<<<<<<< HEAD
-
 
     volumeConfig.checkRingLayout = lbc.checkRingLayout;
     volumeConfig.ringTolerance = lbc.ringTolerance;
-=======
->>>>>>> f7b01157
     volumeConfig.buildToRadiusZero = (volumeBuilders.size() == 0);
 
 
