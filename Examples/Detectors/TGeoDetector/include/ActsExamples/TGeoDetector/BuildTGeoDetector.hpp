--- conflicted
+++ resolved
@@ -50,11 +50,7 @@
 std::shared_ptr<const Acts::TrackingGeometry> buildTGeoDetector(
     variable_maps_t& vm, const Acts::GeometryContext& context,
     std::vector<std::shared_ptr<const Acts::TGeoDetectorElement>>&
-<<<<<<< HEAD
     detElementStore,
-=======
-        detElementStore,
->>>>>>> 836fddd0
     std::shared_ptr<const Acts::IMaterialDecorator> mdecorator) {
   Acts::Logging::Level surfaceLogLevel =
       Acts::Logging::Level(vm["geo-surface-loglevel"].template as<size_t>());
@@ -227,10 +223,7 @@
   Acts::TrackingGeometryBuilder::Config tgConfig;
   // Add the builders
   tgConfig.materialDecorator = mdecorator;
-<<<<<<< HEAD
-=======
-
->>>>>>> 836fddd0
+
   for (auto& vb : volumeBuilders) {
     tgConfig.trackingVolumeBuilders.push_back(
         [=](const auto& gcontext, const auto& inner, const auto&) {
